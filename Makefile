<<<<<<< HEAD
.PHONY: help build rebuild start stop restart clean logs test test-unit test-integration test-container test-all verify lint lint-fix format format-fix
=======
.PHONY: help build rebuild start stop restart clean logs test test-unit test-image test-all verify lint lint-fix format format-fix
>>>>>>> 495326b5

help:
	@echo "Available commands:"
	@echo ""
	@echo "Development:"
	@echo "  make rebuild     - Stop containers, rebuild image, and start server"
	@echo "  make build       - Build the Docker image"
	@echo "  make start       - Start the server with docker compose"
	@echo "  make stop        - Stop running containers"
	@echo "  make restart     - Restart the containers"
	@echo "  make logs        - Show container logs"
	@echo "  make verify      - Verify the running server responds correctly"
	@echo "  make clean       - Stop and remove containers, images, and volumes"
	@echo ""
	@echo "Testing:"
<<<<<<< HEAD
	@echo "  make test              - Run all tests (unit + integration + container)"
	@echo "  make test-unit         - Run unit tests only"
	@echo "  make test-integration  - Run integration/API tests"
	@echo "  make test-container    - Run container/image tests"
=======
	@echo "  make test              - Run all tests (unit + image build)"
	@echo "  make test-unit         - Run unit tests for server logic only"
	@echo "  make test-image        - Run Docker image build validation tests"
>>>>>>> 495326b5
	@echo ""
	@echo "Code Quality:"
	@echo "  make lint              - Run ESLint to check code quality"
	@echo "  make lint-fix          - Run ESLint and auto-fix issues"
	@echo "  make format            - Check if code is formatted correctly"
	@echo "  make format-fix        - Format code with Prettier"

rebuild: stop build start
	@echo "Rebuild complete!"

build:
	@echo "Building Docker image with latest changes..."
	DOCKER_BUILDKIT=1 docker compose -f docker/docker-compose.dev.yml build

start:
	@echo "Starting server..."
	docker compose -f docker/docker-compose.dev.yml up -d
	@echo "Server started successfully!"

stop:
	@echo "Stopping containers..."
	docker compose -f docker/docker-compose.dev.yml down || true

restart: stop start

clean:
	@echo "Cleaning up containers, images, and volumes..."
	docker compose -f docker/docker-compose.dev.yml down -v --rmi all || true

logs:
	docker compose -f docker/docker-compose.dev.yml logs -f

verify:
	@echo "Verifying models endpoint..."
	@if [ -z "$$(docker compose -f docker/docker-compose.dev.yml ps -q n8n-openai-bridge 2>/dev/null)" ]; then \
		echo "✗ Error: Container is not running. Start it with 'make start'"; \
		exit 1; \
	fi
	@if [ ! -f .env ]; then \
		echo "✗ Error: .env file not found"; \
		exit 1; \
	fi
	@export $$(grep -v '^#' .env | xargs) && \
	PORT=$${PORT:-3333} && \
	if [ -z "$$BEARER_TOKEN" ]; then \
		curl -s http://localhost:$$PORT/v1/models && echo "\n✓ Models endpoint is responding (no auth)!"; \
	else \
		curl -s -H "Authorization: Bearer $$BEARER_TOKEN" http://localhost:$$PORT/v1/models && echo "\n✓ Models endpoint is responding!"; \
	fi || echo "✗ Error: Could not reach models endpoint"

# Test: Run all tests
test: test-unit test-integration test-container
	@echo ""
	@echo "======================================"
	@echo "✓ All tests passed successfully!"
	@echo "======================================"

test-all: test

# Test 1: Unit tests
test-unit:
	@echo "======================================"
	@echo "Running Unit Tests"
	@echo "======================================"
	@echo ""
	@echo "Building test image with latest changes..."
	@DOCKER_BUILDKIT=1 docker build -f docker/Dockerfile.test -t n8n-openai-bridge-test .
	@echo ""
	@echo "Running unit tests in Docker..."
	@docker run --rm -e NPM_CONFIG_UPDATE_NOTIFIER=false n8n-openai-bridge-test npm run test:unit
	@echo ""
	@echo "✓ Unit tests passed!"

# Test 2: Integration/API tests
test-integration:
	@echo ""
	@echo "======================================"
	@echo "Running Integration Tests"
	@echo "======================================"
	@echo ""
<<<<<<< HEAD
	@echo "Building test image with latest changes..."
	@DOCKER_BUILDKIT=1 docker build -f docker/Dockerfile.test -t n8n-openai-bridge-test .
	@echo ""
	@echo "Running integration tests in Docker..."
	@docker run --rm -e NPM_CONFIG_UPDATE_NOTIFIER=false n8n-openai-bridge-test npm run test:integration
	@echo ""
	@echo "✓ Integration tests passed!"

# Test 3: Container/image tests
test-container:
	@echo ""
	@echo "======================================"
	@echo "Running Container Tests"
	@echo "======================================"
	@echo ""
	@echo "Building test image with latest changes..."
	@DOCKER_BUILDKIT=1 docker build -f docker/Dockerfile.test -t n8n-openai-bridge-test .
	@echo ""
	@echo "Running container tests in Docker..."
	@docker run --rm \
		-v /var/run/docker.sock:/var/run/docker.sock \
		-v $(PWD):/build-context:ro \
		-e NPM_CONFIG_UPDATE_NOTIFIER=false \
		n8n-openai-bridge-test npm run test:container
	@echo ""
	@echo "✓ Container tests passed!"
=======
	@bash tests/test-image-build.sh
>>>>>>> 495326b5



# Code Quality: Linting and Formatting
lint:
	@echo "Running ESLint..."
	@docker run --rm -v $(PWD):/app -w /app node:20-alpine sh -c "npm install --silent && npm run lint"

lint-fix:
	@echo "Running ESLint with auto-fix..."
	@docker run --rm -v $(PWD):/app -w /app node:20-alpine sh -c "npm install --silent && npm run lint:fix"

format:
	@echo "Checking code formatting..."
	@docker run --rm -v $(PWD):/app -w /app node:20-alpine sh -c "npm install --silent && npm run format:check"

format-fix:
	@echo "Formatting code with Prettier..."
	@docker run --rm -v $(PWD):/app -w /app node:20-alpine sh -c "npm install --silent && npm run format"<|MERGE_RESOLUTION|>--- conflicted
+++ resolved
@@ -1,8 +1,4 @@
-<<<<<<< HEAD
 .PHONY: help build rebuild start stop restart clean logs test test-unit test-integration test-container test-all verify lint lint-fix format format-fix
-=======
-.PHONY: help build rebuild start stop restart clean logs test test-unit test-image test-all verify lint lint-fix format format-fix
->>>>>>> 495326b5
 
 help:
 	@echo "Available commands:"
@@ -18,16 +14,10 @@
 	@echo "  make clean       - Stop and remove containers, images, and volumes"
 	@echo ""
 	@echo "Testing:"
-<<<<<<< HEAD
 	@echo "  make test              - Run all tests (unit + integration + container)"
 	@echo "  make test-unit         - Run unit tests only"
 	@echo "  make test-integration  - Run integration/API tests"
 	@echo "  make test-container    - Run container/image tests"
-=======
-	@echo "  make test              - Run all tests (unit + image build)"
-	@echo "  make test-unit         - Run unit tests for server logic only"
-	@echo "  make test-image        - Run Docker image build validation tests"
->>>>>>> 495326b5
 	@echo ""
 	@echo "Code Quality:"
 	@echo "  make lint              - Run ESLint to check code quality"
@@ -108,7 +98,6 @@
 	@echo "Running Integration Tests"
 	@echo "======================================"
 	@echo ""
-<<<<<<< HEAD
 	@echo "Building test image with latest changes..."
 	@DOCKER_BUILDKIT=1 docker build -f docker/Dockerfile.test -t n8n-openai-bridge-test .
 	@echo ""
@@ -135,10 +124,6 @@
 		n8n-openai-bridge-test npm run test:container
 	@echo ""
 	@echo "✓ Container tests passed!"
-=======
-	@bash tests/test-image-build.sh
->>>>>>> 495326b5
-
 
 
 # Code Quality: Linting and Formatting
